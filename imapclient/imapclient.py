# Copyright (c) 2011, Menno Smits
# Released subject to the New BSD License
# Please see http://en.wikipedia.org/wiki/BSD_licenses

import re
import select
import socket
import sys
import warnings
from datetime import datetime
from operator import itemgetter

import imaplib
import response_lexer

    
try:
    import oauth2
except ImportError:
    oauth2 = None

import imap_utf7
from fixed_offset import FixedOffset


__all__ = ['IMAPClient', 'DELETED', 'SEEN', 'ANSWERED', 'FLAGGED', 'DRAFT', 'RECENT']

from response_parser import parse_response, parse_fetch_response

# We also offer the gmail-specific XLIST command...
if 'XLIST' not in imaplib.Commands:
  imaplib.Commands['XLIST'] = imaplib.Commands['LIST']

# ...and IDLE
if 'IDLE' not in imaplib.Commands:
  imaplib.Commands['IDLE'] = imaplib.Commands['APPEND']


# System flags
DELETED = r'\Deleted'
SEEN = r'\Seen'
ANSWERED = r'\Answered'
FLAGGED = r'\Flagged'
DRAFT = r'\Draft'
RECENT = r'\Recent'         # This flag is read-only

class Namespace(tuple):
    def __new__(cls, personal, other, shared):
        return tuple.__new__(cls, (personal, other, shared)) 

    personal = property(itemgetter(0))
    other = property(itemgetter(1))
    shared = property(itemgetter(2))


class IMAPClient(object):
    """
    A connection to the IMAP server specified by *host* is made when
    the class is instantiated.

    *port* defaults to 143, or 993 if *ssl* is ``True``.

    If *use_uid* is ``True`` unique message UIDs be used for all calls
    that accept message ids (defaults to ``True``).

    If *ssl* is ``True`` an SSL connection will be made (defaults to
    ``False``).
    """

    Error = imaplib.IMAP4.error
    AbortError = imaplib.IMAP4.abort
    ReadOnlyError = imaplib.IMAP4.readonly

    re_status = re.compile(r'^\s*"?(?P<folder>[^"]+)"?\s+'
                           r'\((?P<status_items>.*)\)$')

    def __init__(self, host, port=None, use_uid=True, ssl=False):
<<<<<<< HEAD
        if ssl:
            ImapClass = imaplib.IMAP4_SSL
            default_port = 993
        else:
            ImapClass = imaplib.IMAP4
            default_port = 143

=======
        """Initialise object instance and connect to the remote IMAP server.

        @param host: The IMAP server address/hostname to connect to.
        @param port: The port number to use (default is 143, 993 for SSL).
        @param use_uid: Should message UIDs be used (default is True).
        @param ssl: Make an SSL connection (default is False)
        """
>>>>>>> 56ea16cc
        if port is None:
            port = ssl and 993 or 143

        self.host = host
        self.port = port
        self.ssl = ssl
        self.use_uid = use_uid
        self.folder_encode = True
        self.log_file = sys.stderr

        self._imap = self._create_IMAP4()
        self._imap._mesg = self._log    # patch in custom debug log method
        self._idle_tag = None

    def _create_IMAP4(self):
        # Create the IMAP instance in a separate method to make unit tests easier
        ImapClass = self.ssl and imaplib.IMAP4_SSL or imaplib.IMAP4
        return ImapClass(self.host, self.port)

    def login(self, username, password):
        """Login using *username* and *password*, returning the
        server response.
        """
        typ, data = self._imap.login(username, password)
        self._checkok('login', typ, data)
        return data[0]

    def oauth_login(self, url, oauth_token, oauth_token_secret,
                    consumer_key='anonymous', consumer_secret='anonymous'):
        """Authenticate using oauth.

        @param url: The OAuth request URL.
        @param oauth_token: An OAuth key.
        @param oauth_token_secret: An OAuth secret.
        @param consumer_key: An OAuth consumer key (defaults to 'anonymous').
        @param consumer_secret: An OAuth consumer secret (defaults to 'anonymous').
        """
        if oauth2:
            token = oauth2.Token(oauth_token, oauth_token_secret)
            consumer = oauth2.Consumer(consumer_key, consumer_secret)
            xoauth_callable = lambda x: oauth2.build_xoauth_string(url, consumer, token)
            
            typ, data = self._imap.authenticate('XOAUTH', xoauth_callable)
            self._checkok('authenticate', typ, data)
            return data[0]
        else:
            raise self.Error('The optional oauth2 dependency is needed for oauth authentication')

    def logout(self):
        """Logout, returning the server response.
        """
        typ, data = self._imap.logout()
        self._checkbye('logout', typ, data)
        return data[0]


    def capabilities(self):
        """Returns the server capability list.
        """
        return self._imap.capabilities


    def has_capability(self, capability):
        """Return ``True`` if the IMAP server has the given *capability*.
        """
        # FIXME: this will not detect capabilities that are backwards
        # compatible with the current level. For instance the SORT
        # capabilities may in the future be named SORT2 which is
        # still compatible with the current standard and will not
        # be detected by this method.
        if capability.upper() in self._imap.capabilities:
            return True
        else:
            return False

    def namespace(self):
        """Return the namespace for the account as a (personal, other,
        shared) tuple.

        Each element may be None if no namespace of that type exists,
        or a sequence of (prefix, separator) pairs.

        For convenience the tuple elements may be accessed
        positionally or using attributes named *personal*, *other* and
        *shared*.

        See RFC 2342 for more details.
        """
        typ, data = self._imap.namespace()
        self._checkok('namespace', typ, data)
        return Namespace(*parse_response(data))

    def get_folder_delimiter(self):
        """Return the folder separator used by the IMAP server.

        .. warning::

            The implementation just picks the first folder separator
            from the first namespace returned. This is not
            particularly sensible. Use namespace instead().
        """
        warnings.warn(DeprecationWarning('get_folder_delimiter is going away. Use namespace() instead.'))
        for part in self.namespace():
            for ns in part:
                return ns[1]
        raise self.Error('could not determine folder separator')

    def list_folders(self, directory="", pattern="*"):
        """Get a listing of folders on the server as a list of
        ``(flags, delimiter, name)`` tuples.

        Calling list_folders with no arguments will list all
        folders.

        Specifying *directory* will limit returned folders to that
        base directory. Specifying *pattern* will limit returned
        folders to those with matching names. The wildcards are
        supported in *pattern*. ``*`` matches zero or more of any
        character and ``%`` matches 0 or more characters except the
        folder delimiter.

        Folder names are always returned as unicode strings except if
        folder_decode is not set.
        """
        return self._do_list('LIST', directory, pattern)

    def xlist_folders(self, directory="", pattern="*"):
        """Execute the XLIST command, returning ``(flags, delimiter,
        name)`` tuples.

        This method returns special flags for each folder and a
        localized name for certain folders (e.g. the name of the
        inbox may be localized and the flags can be used to
        determine the actual inbox, even if the name has been
        localized.

        A ``XLIST`` response could look something like::

            [([u'\\HasNoChildren', u'\\Inbox'], '/', u'Inbox'),
             ([u'\\Noselect', u'\\HasChildren'], '/', u'[Gmail]'),
             ([u'\\HasNoChildren', u'\\AllMail'], '/', u'[Gmail]/All Mail'),
             ([u'\\HasNoChildren', u'\\Drafts'], '/', u'[Gmail]/Drafts'),
             ([u'\\HasNoChildren', u'\\Important'], '/', u'[Gmail]/Important'),
             ([u'\\HasNoChildren', u'\\Sent'], '/', u'[Gmail]/Sent Mail'),
             ([u'\\HasNoChildren', u'\\Spam'], '/', u'[Gmail]/Spam'),
             ([u'\\HasNoChildren', u'\\Starred'], '/', u'[Gmail]/Starred'),
             ([u'\\HasNoChildren', u'\\Trash'], '/', u'[Gmail]/Trash')]

        This is a Gmail-specific IMAP extension. It is the
        responsibility of the caller to either check for ``XLIST`` in
        the server capabilites, or to handle the error if the server
        doesn't support this externsion.

        The *directory* and *pattern* arguments are as per
        list_folders().
        """
        return self._do_list('XLIST', directory, pattern)

    def list_sub_folders(self, directory="", pattern="*"):
        """Return a list of subscribed folders on the server as
        ``(flags, delimiter, name)`` tuples.

        The default behaviour will list all subscribed folders. The
        *directory* and *pattern* arguments are as per list_folders().
        """
        return self._do_list('LSUB', directory, pattern)

    def _do_list(self, cmd, directory, pattern):
        typ, dat = self._imap._simple_command(cmd, directory, pattern)
        self._checkok(cmd, typ, dat)
        typ, dat = self._imap._untagged_response(typ, dat, cmd)
        return self._proc_folder_list(dat)

    def _proc_folder_list(self, folder_data):
        # Filter out empty strings and None's.
        # This also deals with the special case of - no 'untagged'
        # responses (ie, no folders). This comes back as [None].
        folder_data = [item for item in folder_data if item not in ('', None)]

        ret = []
        parsed = parse_response(folder_data)
        while parsed:
            raw_flags, delim, raw_name = parsed[:3]
            parsed = parsed[3:]
            flags = [imap_utf7.decode(flag) for flag in raw_flags]
            ret.append((flags, delim, self._decode_folder_name(raw_name)))
        return ret

    def select_folder(self, folder, readonly=False):
        """Set the current folder on the server.

        Future calls to methods such as search and fetch will act on
        the selected folder.

        Returns a dictionary containing the ``SELECT`` response. At least
        the ``EXISTS``, ``FLAGS`` and ``RECENT`` keys are guaranteed
        to exist. An example::

            {'EXISTS': 3,
             'FLAGS': ('\\Answered', '\\Flagged', '\\Deleted', ... ),
             'RECENT': 0,
             'PERMANENTFLAGS': ('\\Answered', '\\Flagged', '\\Deleted', ... ),
             'READ-WRITE': True,
             'UIDNEXT': 11,
             'UIDVALIDITY': 1239278212}
        """
        typ, data = self._imap.select(self._encode_folder_name(folder), readonly)
        self._checkok('select', typ, data)
        return self._process_select_response(self._imap.untagged_responses)

    def _process_select_response(self, resp):
        out = {}
        for key, value in resp.iteritems():
            key = key.upper()
            if key == 'OK':
                continue
            elif key in ('EXISTS', 'RECENT', 'UIDNEXT', 'UIDVALIDITY'):
                value = int(value[0])
            elif key in ('FLAGS', 'PERMANENTFLAGS'):
                value = parse_response(value)[0]
            elif key == 'READ-WRITE':
                value = True
                                 
            out[key] = value
        return out

    def idle(self):
        """Put server into IDLE mode.

        In this mode the server will return unsolicited responses
        about changes to the selected mailbox.

        This method returns immediately. Use idle_check() to check for
        IDLE responses and idle_done() to stop IDLE mode.

        Note: Any other commmands issued while the server is in IDLE
        mode will fail.

        See RFC 2177 for more information about the IDLE extension.
        http://tools.ietf.org/html/rfc2177
        """
        self._idle_tag = self._imap._command('IDLE')
        resp = self._imap._get_response()
        if resp is not None:
            raise self.Error('Unexpected IDLE response: %s' % resp)

    def idle_check(self, timeout=None):
        """Check for any IDLE responses sent by the server.

        This method should only be called if the server is in IDLE
        mode (see idle()).

        By default, this method will block until an IDLE response is
        received. If timeout is provided, the call will block for at
        most this number of seconds while waiting for an IDLE response.

        The return value is a list of received IDLE responses. These
        will be parsed with values converted to appropriate types. For
        example:

        [('OK', 'Still here'),
         (1, 'EXISTS'),
         (1, 'FETCH', ('FLAGS', ('\\NotJunk',)))]
        """
        # make the socket non-blocking so the timeout can be
        # implemented for this call
        if self.ssl:
            sock = self._imap.sslobj
        else:
            sock = self._imap.sock
        sock.setblocking(0)
        try:
            resps = []
            rs, _, _ = select.select([sock], [], [], timeout)
            if rs:
                while True:
                    try:
                        line = self._imap._get_line()
                    except (socket.timeout, socket.error):
                        break
                    else:
                        resps.append(_parse_idle_response(line))
            return resps
        finally:
            sock.setblocking(1)

    def idle_done(self):
        """Take the server out of IDLE mode.

        This method should only be called if the server is in IDLE mode.

        The return value is (command_text, idle_responses) where
        command_text is the text sent by the server when the IDLE
        command finished (eg. 'Idle terminated') and idle_responses is
        a list of parsed idle responses received since the last call
        to idle_check() (if any). These are returned in parsed form as
        per idle_check().
        """
        self._imap.send('DONE\r\n')
        # Slurp up any remaining IDLE responses until the IDLE is done
        tag = self._idle_tag
        tagged_commands = self._imap.tagged_commands
        resps = []
        while True:
            line = self._imap._get_response()
            if tagged_commands[tag]:
                break
            resps.append(_parse_idle_response(line))
        self._idle_tag = None
        typ, data = tagged_commands.pop(tag)
        self._checkok('idle', typ, data)
        return data[0], resps

    def folder_status(self, folder, what=None):
        """Return the status of *folder*.

        *what* should be a sequence of status items to query. This
        defaults to ``('MESSAGES', 'RECENT', 'UIDNEXT', 'UIDVALIDITY',
        'UNSEEN')``.

        Returns a dictionary of the status items for the folder with
        keys matching *what*.
        """
        if what is None:
            what = ('MESSAGES', 'RECENT', 'UIDNEXT', 'UIDVALIDITY', 'UNSEEN')
        elif isinstance(what, basestring):
            what = (what,)
        what_ = '(%s)' % (' '.join(what))

        typ, data = self._imap.status(self._encode_folder_name(folder), what_)
        self._checkok('status', typ, data)

        match = self.re_status.match(data[0])
        if not match:
            raise self.Error('Could not get the folder status')

        out = {}
        status_items = match.group('status_items').strip().split()
        while status_items:
            key = status_items.pop(0)
            value = long(status_items.pop(0))
            out[key] = value
        return out


    def close_folder(self):
        """Close the currently selected folder, returning the server
        response string.
        """
        typ, data = self._imap.close()
        self._checkok('close', typ, data)
        return data[0]

    def create_folder(self, folder):
        """Create *folder* on the server returning the server response string.
        """
        typ, data = self._imap.create(self._encode_folder_name(folder))
        self._checkok('create', typ, data)
        return data[0]

    def delete_folder(self, folder):
        """Delete *folder* on the server returning the server response string.
        """
        typ, data = self._imap.delete(self._encode_folder_name(folder))
        self._checkok('delete', typ, data)
        return data[0]

    def folder_exists(self, folder):
        """Return ``True`` if *folder* exists on the server.
        """
        typ, data = self._imap.list('', self._encode_folder_name(folder))
        self._checkok('list', typ, data)
        data = [x for x in data if x]
        return len(data) == 1 and data[0] != None

    def subscribe_folder(self, folder):
        """Subscribe to *folder*, returning the server response string.
        """
        typ, data = self._imap.subscribe(self._encode_folder_name(folder))
        self._checkok('subscribe', typ, data)
        return data

    def unsubscribe_folder(self, folder):
        """Unsubscribe to *folder*, returning the server response string.
        """
        typ, data = self._imap.unsubscribe(self._encode_folder_name(folder))
        self._checkok('unsubscribe', typ, data)
        return data

    def search(self, criteria='ALL', charset=None):
        """Return a list of messages ids matching *criteria*.

        *criteria* should be a list of of one or more criteria
        specifications or a single critera string. Example values
        include::

             'NOT DELETED'
             'UNSEEN'
             'SINCE 1-Feb-2011'

        *charset* specifies the character set of the strings in the
        criteria. It defaults to US-ASCII.

        See `RFC-3501 section 6.4.4 <http://tools.ietf.org/html/rfc3501#section-6.4.4>`_
        for more details.
        """
        if not criteria:
            raise ValueError('no criteria specified')

        if isinstance(criteria, basestring):
            criteria = (criteria,)
        crit_list = ['(%s)' % c for c in criteria]

        if self.use_uid:
            if charset is None:
                typ, data = self._imap.uid('SEARCH', *crit_list)
            else:
                typ, data = self._imap.uid('SEARCH', 'CHARSET', charset,
                    *crit_list)
        else:
            typ, data = self._imap.search(charset, *crit_list)

        self._checkok('search', typ, data)
        if data == [None]: # no untagged responses...
            return []

        return [ long(i) for i in data[0].split() ]


    def sort(self, sort_criteria, criteria='ALL', charset='UTF-8'):
        """Return a list of message ids sorted by *sort_criteria* and
        optionally filtered by *criteria*.

        Example values for *sort_criteria* include::

            ARRIVAL
            REVERSE SIZE
            SUBJECT

        The *criteria* argument is as per search(). 
        See `RFC-5256 <http://tools.ietf.org/html/rfc5256>`_ for full details.

        Note that SORT is an extension to the IMAP4 standard so it may
        not be supported by all IMAP servers.
        """
        if not criteria:
            raise ValueError('no criteria specified')

        if not self.has_capability('SORT'):
            raise self.Error('The server does not support the SORT extension')

        if isinstance(criteria, basestring):
            criteria = (criteria,)
        crit_list = ['(%s)' % c for c in criteria]

        sort_criteria = seq_to_parenlist([ s.upper() for s in sort_criteria])

        if self.use_uid:
            typ, data = self._imap.uid('SORT', sort_criteria, charset,
                *crit_list)
        else:
            typ, data = self._imap.sort(sort_criteria, charset, *crit_list)

        self._checkok('sort', typ, data)

        return [long(i) for i in data[0].split()]


    def get_flags(self, messages):
        """Return the flags set for each message in *messages*.

        The return value is a dictionary structured like this: ``{
        msgid1: [flag1, flag2, ... ], }``.
        """
        response = self.fetch(messages, ['FLAGS'])
        return self._flatten_dict(response)


    def add_flags(self, messages, flags):
        """Add *flags* to *messages*.

        *flags* should be a sequence of strings.

        Returns the flags set for each modified message (see
        *get_flags*).
        """
        return self._store('+FLAGS', messages, flags)


    def remove_flags(self, messages, flags):
        """Remove one or more *flags* from *messages*.

        *flags* should be a sequence of strings.

        Returns the flags set for each modified message (see
        *get_flags*).
        """
        return self._store('-FLAGS', messages, flags)


    def set_flags(self, messages, flags):
        """Set the *flags* for *messages*.

        *flags* should be a sequence of strings.

        Returns the flags set for each modified message (see
        *get_flags*).
        """
        return self._store('FLAGS', messages, flags)


    def delete_messages(self, messages):
        """Delete one or more *messages* from the currently selected
        folder.

        Returns the flags set for each modified message (see
        *get_flags*).
        """
        return self.add_flags(messages, DELETED)


    def fetch(self, messages, data, modifiers=None):
        """Retrieve selected *data* associated with one or more *messages*.

        *data* should be specified as a sequnce of strings, one item
        per data selector, for example ``['INTERNALDATE',
        'RFC822']``.

        *modifiers* are required for some extensions to the IMAP
        protocol (eg. RFC 4551). These should be a sequnce of strings
        if specified, for example ``['CHANGEDSINCE 123']``.

        A dictionary is returned, indexed by message number. Each item
        in this dictionary is also a dictionary, with an entry
        corresponding to each item in *data*.

        In addition to an element for each *data* item, the dict
        returned for each message also contains a *SEQ* key containing
        the sequence number for the message. This allows for mapping
        between the UID and sequence number (when the *use_uid*
        property is ``True``).

        Example::

            >> c.fetch([3293, 3230], ['INTERNALDATE', 'FLAGS'])
            {3230: {'FLAGS': ('\\Seen',),
                    'INTERNALDATE': datetime.datetime(2011, 1, 30, 13, 32, 9),
                    'SEQ': 84},
             3293: {'FLAGS': (),
                    'INTERNALDATE': datetime.datetime(2011, 2, 24, 19, 30, 36),
                    'SEQ': 110}}

        """
        if not messages:
            return {}

        msg_list = messages_to_str(messages)
        data_list = seq_to_parenlist([p.upper() for p in data])
        modifiers_list = None
        if modifiers is not None:
          modifiers_list = seq_to_parenlist([m.upper() for m in modifiers])

        if self.use_uid:
            tag = self._imap._command('UID', 'FETCH', msg_list, data_list, modifiers_list)
        else:
            tag = self._imap._command('FETCH', msg_list, data_list, modifiers_list)
        typ, data = self._imap._command_complete('FETCH', tag)
        self._checkok('fetch', typ, data)
        typ, data = self._imap._untagged_response(typ, data, 'FETCH')
        return parse_fetch_response(data)

    def append(self, folder, msg, flags=(), msg_time=None):
        """Append a message to *folder*.

        *msg* should be a string contains the full message including
        headers.

        *flags* should be a sequence of message flags to set. If not
        specified no flags will be set.

        *msg_time* is an optional datetime instance specifying the
        date and time to set on the message. The server will set a
        time if it isn't specified. If *msg_time* contains timezone
        information (tzinfo), this will be honoured. Otherwise the
        local machine's time zone sent to the server.

        Returns the APPEND response as returned by the server.
        """
        if msg_time:
            time_val = '"%s"' % datetime_to_imap(msg_time)
        else:
            time_val = None

        flags_list = seq_to_parenlist(flags)

        typ, data = self._imap.append(self._encode_folder_name(folder),
                                      flags_list, time_val, msg)
        self._checkok('append', typ, data)

        return data[0]

    def copy(self, messages, folder):
        """Copy one or more messages from the current folder to
        *folder*. Returns the COPY response string returned by the
        server.
        """
        msg_list = messages_to_str(messages)
        folder = self._encode_folder_name(folder)

        if self.use_uid:
            typ, data = self._imap.uid('COPY', msg_list, folder)
        else:
            typ, data = self._imap.copy(msg_list, folder)
        self._checkok('copy', typ, data)
        return data[0]

    def expunge(self):
        """Remove any messages from the currently selected folder that
        have the ``\\Deleted`` flag set.
        """
        typ, data = self._imap.expunge()
        self._checkok('expunge', typ, data)
        #TODO: expunge response

    def getacl(self, folder):
        """Returns a list of ``(who, acl)`` tuples describing the
        access controls for *folder*.
        """
        typ, data = self._imap.getacl(folder)
        self._checkok('getacl', typ, data)

        parts = list(response_lexer.TokenSource(data))
        parts = parts[1:]       # First item is folder name
        return [(parts[i], parts[i+1]) for i in xrange(0, len(parts), 2)]

    def setacl(self, folder, who, what):
        """Set an ACL (*what*) for user (*who*) for a folder.

        Set *what* to an empty string to remove an ACL. Returns the
        server response string.
        """
        typ, data = self._imap.setacl(folder, who, what)
        self._checkok('setacl', typ, data)
        return data[0]

    def _check_resp(self, expected, command, typ, data):
        """Check command responses for errors.

        Raises IMAPClient.Error if the command fails.
        """
        if typ != expected:
            raise self.Error('%s failed: %r' % (command, data[0]))

    def _checkok(self, command, typ, data):
        self._check_resp('OK', command, typ, data)

    def _checkbye(self, command, typ, data):
        self._check_resp('BYE', command, typ, data)

    def _store(self, cmd, messages, flags):
        """Worker function for the various flag manipulation methods.

        *cmd* is the STORE command to use (eg. '+FLAGS').
        """
        if not messages:
            return {}

        msg_list = messages_to_str(messages)
        flag_list = seq_to_parenlist(flags)

        if self.use_uid:
            typ, data = self._imap.uid('STORE', msg_list, cmd, flag_list)
        else:
            typ, data = self._imap.store(msg_list, cmd, flag_list)
        self._checkok('store', typ, data)
        return self._flatten_dict(parse_fetch_response((data)))

    def _flatten_dict(self, fetch_dict):
        return dict([
            (msgid, data.values()[0])
            for msgid, data in fetch_dict.iteritems()
            ])

    def _decode_folder_name(self, name):
        if self.folder_encode:
            return imap_utf7.decode(name)
        return name

    def _encode_folder_name(self, name):
        if self.folder_encode:
            name = imap_utf7.encode(name)
        # imaplib assumes that if a command argument (in this case a
        # folder name) has double quotes around it, then it doesn't
        # need quoting. This "feature" prevents creation of folders
        # with names that start and end with double quotes.
        #
        # To work around this IMAPClient performs the quoting
        # itself. This adds start and end double quotes which also
        # serves to fool IMAP4._checkquote into not attempting further
        # quoting. A hack but it works.
        return _quote_arg(name)

    def __debug_get(self):
        return self._imap.debug

    def __debug_set(self, level):
        if level is True:
            level = 4
        elif level is False:
            level = 0
        self._imap.debug = level

    debug = property(__debug_get, __debug_set,
                     doc="Set debug level. Integers from 0 to 5 or, True and " \
                         "False can be used. True specifies debug level 4. " \
                         "Debug output goes to stderr.")

    def _log(self, text):
        self.log_file.write('%s %s\n' % (datetime.now().strftime('%M:%S.%f'), text))
        self.log_file.flush()
        

def messages_to_str(messages):
    """Convert a sequence of messages ids or a single integer message id
    into an id list string for use with IMAP commands
    """
    if isinstance(messages, (str, int, long)):
        messages = (messages,)
    elif not isinstance(messages, (tuple, list)):
        raise ValueError('invalid message list: %r' % messages)
    return ','.join([str(m) for m in messages])


def seq_to_parenlist(flags):
    """Convert a sequence of strings into parenthised list string for
    use with IMAP commands.
    """
    if isinstance(flags, str):
        flags = (flags,)
    elif not isinstance(flags, (tuple, list)):
        raise ValueError('invalid flags list: %r' % flags)
    return '(%s)' % ' '.join(flags)


def datetime_to_imap(dt):
    """Convert a datetime instance to a IMAP datetime string.

    If timezone information is missing the current system
    timezone is used.
    """
    if not dt.tzinfo:
        dt = dt.replace(tzinfo=FixedOffset.for_system())
    return dt.strftime("%d-%b-%Y %H:%M:%S %z")


def _quote_arg(arg):
  arg = arg.replace('\\', '\\\\')
  arg = arg.replace('"', '\\"')
  return '"%s"' % arg


def _parse_idle_response(text):
    assert text.startswith('* ')
    text = text[2:]
    if text.startswith(('OK ', 'NO ')):
        return tuple(text.split(' ', 1))
    return parse_response([text]) 
                <|MERGE_RESOLUTION|>--- conflicted
+++ resolved
@@ -75,23 +75,6 @@
                            r'\((?P<status_items>.*)\)$')
 
     def __init__(self, host, port=None, use_uid=True, ssl=False):
-<<<<<<< HEAD
-        if ssl:
-            ImapClass = imaplib.IMAP4_SSL
-            default_port = 993
-        else:
-            ImapClass = imaplib.IMAP4
-            default_port = 143
-
-=======
-        """Initialise object instance and connect to the remote IMAP server.
-
-        @param host: The IMAP server address/hostname to connect to.
-        @param port: The port number to use (default is 143, 993 for SSL).
-        @param use_uid: Should message UIDs be used (default is True).
-        @param ssl: Make an SSL connection (default is False)
-        """
->>>>>>> 56ea16cc
         if port is None:
             port = ssl and 993 or 143
 
