--- conflicted
+++ resolved
@@ -17,11 +17,8 @@
 
 from .fixed_offset import FixedOffset
 from .imapclient import IMAPClient, DELETED, to_unicode
-<<<<<<< HEAD
+from .fixed_offset import FixedOffset
 from .response_types import Envelope, Address
-=======
-from .fixed_offset import FixedOffset
->>>>>>> 6c6792f8
 from .six import binary_type, text_type, PY3
 from .test.util import unittest
 from .config import parse_config_file, create_client_from_config
@@ -105,11 +102,6 @@
         return self.just_folder_names(self.client.list_sub_folders(self.base_folder))
 
     def clear_test_folders(self):
-        try:
-            self.client.close_folder()
-        except IMAPClient.Error:
-            pass
-
         self.client.folder_encode = False
 
         folder_names = sorted(self.all_test_folder_names(),
@@ -133,7 +125,6 @@
         self.client.select_folder(folder)
         self.client.delete_messages(self.client.search())
         self.client.expunge()
-        self.client.close_folder()
 
     def add_prefix_to_folder(self, folder):
         if isinstance(folder, binary_type):
@@ -644,7 +635,6 @@
             msg_id_header = make_msgid()
             msg = ('Message-ID: %s\r\n' % msg_id_header) + MULTIPART_MESSAGE
 
-            self.client.normalise_times = False
             self.client.select_folder(self.base_folder)
             self.append_msg(msg)
             self.client.normalise_times = False
@@ -664,8 +654,6 @@
             self.assertMultiLineEqual(msginfo['RFC822'], msg)
             self.assertIsInstance(msginfo['INTERNALDATE'], datetime)
             self.assertIsInstance(msginfo['FLAGS'], tuple)
-<<<<<<< HEAD
-
             self.assertSequenceEqual(msginfo['ENVELOPE'],
                 Envelope(
                     datetime(2010, 3, 16, 16, 45, 32, tzinfo=FixedOffset(0)),
@@ -676,16 +664,6 @@
                     (Address('Some One', None, 'some', 'one.com'),
                      Address(None, None, 'foo', 'foo.com')),
                     None, None, None, msg_id_header))
-=======
-            self.assertTupleEqual(msginfo['ENVELOPE'],
-                                  (datetime(2010, 3, 16, 16, 45, 32, tzinfo=FixedOffset(0)),
-                                   'A multipart message',
-                                   (('Bob Smith', None, 'bob', 'smith.com'),),
-                                   (('Bob Smith', None, 'bob', 'smith.com'),),
-                                   (('Bob Smith', None, 'bob', 'smith.com'),),
-                                   (('Some One', None, 'some', 'one.com'), (None, None, 'foo', 'foo.com')),
-                                   None, None, None, msg_id_header))
->>>>>>> 6c6792f8
 
         def test_partial_fetch(self):
             self.client.append(self.base_folder, MULTIPART_MESSAGE)
